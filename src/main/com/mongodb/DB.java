--- conflicted
+++ resolved
@@ -913,15 +913,6 @@
     }
 
     /**
-<<<<<<< HEAD
-     * Forcefully kills any cursors leaked by neglecting to call {@code DBCursor.close}
-     * @param force
-     *
-     * @see com.mongodb.DBCursor#close()
-     * @deprecated Clients should ensure that {@code DBCursor.close} is called.
-     */
-    @Deprecated
-=======
      * Returns true if the database name is not empty and does not contain any spaces.
      * @param dbname
      * @return
@@ -930,7 +921,14 @@
         return !dbname.isEmpty() && !dbname.contains(" ");
     }
 
->>>>>>> 91f3f53d
+    /**
+     * Forcefully kills any cursors leaked by neglecting to call {@code DBCursor.close}
+     * @param force
+     *
+     * @see com.mongodb.DBCursor#close()
+     * @deprecated Clients should ensure that {@code DBCursor.close} is called.
+     */
+    @Deprecated
     public abstract void cleanCursors( boolean force );
 
     MongoCredential getAuthenticationCredentials() {
